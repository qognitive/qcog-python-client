from __future__ import annotations

import asyncio
from typing import Generic, Type, TypeAlias, TypeVar
import json
import time
import pandas as pd

from .client import (
    AIOHTTPClient,
    RequestsClient,
    base642dataframe,
    encode_base64,
)
from .schema import (
    Model,
    Dataset,
    AsyncTrainProtocol,
    TrainProtocol,
    TrainingParameters,
    AsyncInferenceProtocol,
    InferenceProtocol,
    InferenceParameters,
    Operator,
    NotRequiredWeightParams,
    NotRequiredStateParams,
    PauliModel,
    EnsembleModel,
    GeneralModel,
)


TrainingModel: TypeAlias = PauliModel | EnsembleModel | GeneralModel
CLIENT = TypeVar("CLIENT")


MODEL_MAP: dict[str, Type[TrainingModel]] = {
    Model.pauli.value: PauliModel,
    Model.ensemble.value: EnsembleModel,
    Model.general.value: GeneralModel,
}
# https://ubiops.com/docs/r_client_library/deployment_requests/#response-structure_1
WAITING_STATUS = ("processing", "pending")
SUCCESS_STATUS = ("completed")


DEFAULT_QCOG_VERSION = "0.0.63"


def numeric_version(version: str) -> list[int]:
    """
    Reformulate a string M.N.F version for test comparison

    Parameters:
    -----------
    version: str
        expected to be of the form M.N.F

    Return:
    -------
    list[int]: a list of 3 int that can pythonically compared
    """
    numbers = version.split(".")
    if len(numbers) != 3:
        raise ValueError(f"Invalid version number {version}")

    return [int(w) for w in numbers]


class BaseQcogClient(Generic[CLIENT]):

    def __init__(self) -> None:
        self._version: str
        self._http_client: CLIENT
        self.model: TrainingModel
        self.project: dict[str, str]
        self.dataset: dict = {}
        self.training_parameters: dict = {}
        self.trained_model: dict = {}
        self.inference_result: dict = {}

    @property
    def version(self) -> str:
        return self._version

    @version.setter
    def version(self, value: str) -> None:
        numeric_version(value)  # validate version format
        self._version = value

    @property
    def http_client(self) -> CLIENT:
        return self._http_client

    @http_client.setter
    def http_client(self, value: CLIENT) -> None:
        self._http_client = value

    def pauli(
        self,
        operators: list[Operator],
        qbits: int = 2,
        pauli_weight: int = 2,
        sigma_sq: dict[str, float] = {},
        sigma_sq_optimization: dict[str, float] = {},
        seed: int = 42,
        target_operator: list[Operator] = [],
    ) -> BaseQcogClient:
        """
        Select PauliModel for the training
        """
        self.model = PauliModel(
            operators,
            qbits,
            pauli_weight,
            sigma_sq,
            sigma_sq_optimization,
            seed,
            target_operator
        )
        return self

    def ensemble(
        self,
        operators: list[Operator],
        dim: int = 16,
        num_axes: int = 4,
        sigma_sq: dict[str, float] = {},
        sigma_sq_optimization: dict[str, float] = {},
        seed: int = 42,
        target_operator: list[Operator] = [],
    ) -> BaseQcogClient:
        """
        Select EnsembleModel for the training
        """
        self.model = EnsembleModel(
            operators,
            dim,
            num_axes,
            sigma_sq,
            sigma_sq_optimization,
            seed,
            target_operator
        )
        return self


class QcogClient(
    BaseQcogClient[RequestsClient],
    TrainProtocol,
    InferenceProtocol,
):

    @classmethod
    def create(
        cls,
        *,
        token: str | None = None,
        hostname: str | None = None,
        port: str | int | None = None,
        api_version: str = "v1",
        secure: bool = True,
        safe_mode: bool = False,
        verify: bool = True,  # for debugging until ssl is fixed
        test_project: bool = False,
        version: str = DEFAULT_QCOG_VERSION,
    ) -> QcogClient:
        """
        Factory method to create a client with intializations from the API.

        Since __init__ is always sync we cannot call to the API using that
        method of class creation. If we need to fetch things such as the
        project ID that the token is associated with the only way to do that
        properly with async objects is to use a factory method.

        Here we replace init with create and then once the object is created
        (since the sync part is linked to the creation of the object in memory
        space) we are able to then call the API using our async methods and
        not block on IO.

        Qcog api client implementation there are 2 main expected usages:
            1. Training
            2. Inference

        The class definition is such that every parameter must be used
        explicitly:

            hsm_client = QcogClient(token="value", version="0.0.45")

        Each "public" method return "self" to chain method calls unless
        it is one of the following utilities: status and inference

        Each method that results in an api call will store the api
        response as a json dict in a class attribute

        In practice, the 2 main expected usage would be for a fresh training:

        hsm = QcogClient.create(...).pauli(...).data(...).train(...)

        where the "..." would be replaced with desired parametrization

        If we wanted, we could infer after training, right away.

        result: pd.DataFrame = hsm.inference(...)

        but this would require to run the following loop:

            hsm.wait_for_training().inference(...)

        to make sure training has successfully completed.

        To run multiple inference on a persistent trained model,
        the trained_model guid go to storage. Datasets? Also
        storage. Training parameters? Storage. That way one can
        rebuild the client to run inference:

        hsm = QcogClient.create(...).preloaded_model(trained_model_guid)

        for df in list_of_dataframes:
            result: Dataframe = hsm.inference(...)

        Most methods class order is not important with 3 exceptions:
            1. train may only be called after data, and named model
            2. inference and status must have a preloaded model first

        Parameters:
        -----------
        token: str | None
            A valid API token granting access optional
            when unset (or None) expects to find the proper
            value as QCOG_API_TOKEN environment veriable
        hostname: str | None
            optional string of the hostname. Currently default
            to a standard api endpoint
        port: str | int | None
            port value default to https 443
        api_version: str
            the "vX" part of the url for the api version
        secure: bool
            if true use https else use http mainly for local
            testing
        safe_mode: bool
            if true runs healthchecks before running any api call
            sequences
        verify: bool
            ignore ssl provenance for testing purposes
        test_projest: bool
            For testing purposes. if the project resolvers finds
            no project, create one. For testing purposes
        version: str
            the qcog version to use. Must be no smaller than OLDEST_VERSION
            and no greater than NEWEST_VERSION.
        """
        hsm = cls()
        hsm.version = version
        hsm.http_client = RequestsClient(
            token=token,
            hostname=hostname,
            port=port,
            api_version=api_version,
            secure=secure,
            verify=verify,
        )

        if safe_mode:
            hsm.http_client.get("status")

        hsm.project = hsm.http_client.get("bootstrap")

        return hsm

<<<<<<< HEAD
    def _resolve_project(self, test_project: bool) -> None:
        """
        NOTE: CURRENTLY A STUB
        This method is a utility method of the class __init__
        method that resolves the project(s) accessible for this
        "token-as-proxy-for-org/user"

        Implements a "test mode" that will create a project

        Parameters:
        -----------
        test_project: bool
            If true, the class creation will create a new project and
            store its GUID in the PROJECT_GUID_TEMPORARY variable
        """

        if test_project:
            self.PROJECT_GUID_TEMPORARY = self.http_client.post(
                "project",
                {
                    "name": "poc-train-simple-model",
                    "bucket_name": "ubiops-qognitive-default"
                }
            )["guid"]
        self.project = self.http_client.get("bootstrap")

=======
>>>>>>> 15d810a7
    def _preload(self, ep: str, guid: str) -> dict:
        """
        Utility function

        Parameters:
        -----------
        ep: str
            endpoint name (ex: dataset)
        guid: str
            endpoint name (ex: dataset)

        Returns:
        --------
        dict response from api call
        """
        return self.http_client.get(f"{ep}/{guid}")

    def _training_parameters(self, params: TrainingParameters) -> None:
        """
        Upload training parameters

        Parameters:
        -----------
        params: TrainingParameters
            Valid TypedDict of the training parameters
        """
        self.training_parameters = self.http_client.post(
            "training_parameters",
            {
                "project_guid": self.project["guid"],
                "model": self.model.value,
                "parameters": {
                    "model": self.model.params
                } | params
            }
        )

    def data(
        self,
        data: pd.DataFrame
    ) -> QcogClient:
        """
        For a fresh "to train" model and properly initialized model
        upload a pandas DataFrame dataset.

        Parameters:
        -----------
        data: pd.DataFrame:
            the dataset as a DataFrame
        upload: bool:
            if true post the dataset

        Returns:
        --------
        QcogClient: itself
        """
        data_payload = Dataset(
            format="dataframe",
            source="client",
            data=encode_base64(data),
            project_guid=self.project["guid"],
        )
        valid_data: dict = {k: v for k, v in data_payload.items()}  # type cast
        self.dataset = self.http_client.post("dataset", valid_data)
        return self

    def preloaded_data(self, guid: str) -> QcogClient:
        """
        retrieve a dataset that was previously uploaded from guid.

        Parameters:
        -----------
        guid: str:
            guid of a previously uploaded dataset

        Returns:
        --------
        QcogClient itself
        """
        self.dataset = self._preload("dataset", guid)
        return self

    def preloaded_training_parameters(
        self, guid: str,
        rebuild: bool = False
    ) -> QcogClient:
        """
        Retrieve preexisting training parameters payload.

        Parameters:
        -----------
        guid: str
            model guid
        rebuild: bool
            if True, will initialize the class "model"
            (ex: pauli or ensemble) from the payload

        Returns:
        --------
        QcogClient itself
        """
        self.training_parameters = self._preload(
            "training_parameters",
            guid,
        )
        return self

    def preloaded_model(self, guid: str) -> QcogClient:
        self.trained_model = self._preload("model", guid)

        self._preload("project", self.trained_model["project_guid"])
        self.version = self.trained_model["qcog_version"]

        self.preloaded_training_parameters(
            self.trained_model["training_parameters_guid"]
        )

        model_params = {
            k.replace(
                "_kwargs", ""
            ): v for k, v in self.training_parameters[
                "parameters"
            ][
                "model"
            ].items()
            if k != "model"
        }

        self.model = MODEL_MAP[
            self.training_parameters["model"]
        ](**model_params)
        return self

    def train(
        self,
        batch_size: int,
        num_passes: int,
        weight_optimization: NotRequiredWeightParams,
        get_states_extra: NotRequiredStateParams,
    ) -> QcogClient:
        """
        For a fresh "to train" model properly configured and initialized
        trigger a training request.

        Parameters:
        -----------
        params: TrainingParameters

        Returns:
        --------
        QcogClient: itself
        """

        params: TrainingParameters = TrainingParameters(
            batch_size=batch_size,
            num_passes=num_passes,
            weight_optimization_kwargs=weight_optimization,
            state_kwargs=get_states_extra,
        )

        self._training_parameters(params)

        self.trained_model = self.http_client.post(
            "model",
            {
                "training_parameters_guid": self.training_parameters["guid"],
                "dataset_guid": self.dataset["guid"],
                "project_guid": self.project["guid"],
                "qcog_version": self.version,
            },
        )

        return self

    def status(self) -> str:
        self.status_resp: dict = self.http_client.get(
            f"model/{self.trained_model['guid']}"
        )

        self.last_status: str = self.status_resp["status"]
        return self.last_status

    def wait_for_training(self, poll_time: int = 60) -> QcogClient:
        """
        Wait for training to complete.

        the function is blocking

        Parameters:
        -----------
        poll_time: int:
            status checks intervals in seconds

        Returns:
        --------
        QcogClient: itself

        """
        while self.status() in WAITING_STATUS:
            if self.last_status in SUCCESS_STATUS:
                break
            time.sleep(poll_time)

        if self.last_status not in SUCCESS_STATUS:
            # something went wrong
            raise RuntimeError(
                f"something went wrong {json.dumps(self.status_resp, indent=4)}"  # noqa: 503
            )

        return self

    def inference(
        self,
        data: pd.DataFrame,
        parameters: InferenceParameters,
    ) -> pd.DataFrame:
        """
        From a trained model query an inference.

        Parameters:
        -----------
        data: pd.DataFrame:
            the dataset as a DataFrame
        parameters: dict:
            inference parameters

        Returns:
        --------
        pd.DataFrame: the predictions

        """
        inference_result = self.http_client.post(
            f"model/{self.trained_model['guid']}/inference",
            {
                "data": encode_base64(data),
                "parameters": parameters,
            },
        )

        print("---resultst of inference---")
        print(inference_result)

        return base642dataframe(
            inference_result["response"]["data"],
        )


class AsyncQcogClient(
    BaseQcogClient[AIOHTTPClient],
    AsyncTrainProtocol,
    AsyncInferenceProtocol,
):

    @classmethod
    async def create(
        cls,
        *,
        token: str | None = None,
        hostname: str | None = None,
        port: str | int | None = None,
        api_version: str = "v1",
        secure: bool = True,
        safe_mode: bool = False,
        verify: bool = True,  # for debugging until ssl is fixed
        test_project: bool = False,
        version: str = DEFAULT_QCOG_VERSION,
    ) -> AsyncQcogClient:
        """Asyncronous Qcog api client implementation

        This is similar to the sync client with the exception that any API
        calls will be async and require an await

        For example:

        hsm = (await AsyncQcogClient.create(...)).pauli(...)
        await hsm.data(...)
        await hsm.train(...)

        where the "..." would be replaced with desired parametrization

        If we wanted, we could infer after training, right away.

        result: pd.DataFrame = await hsm.inference(...)

        but this would require us to explicitly wait for training to complete

            await hsm.wait_for_training()
            result: pd.DataFrame = await hsm.inference(...)

        to make sure training has successfully completed.

        Parameters:
        -----------
        See QcogClient for parameter details
        """
        hsm = cls()
        hsm.version = version
        hsm.http_client = AIOHTTPClient(
            token=token,
            hostname=hostname,
            port=port,
            api_version=api_version,
            secure=secure,
            verify=verify,
        )

        if safe_mode:
            await hsm.http_client.get("status")

        hsm.project = RequestsClient(
            token=token,
            hostname=hostname,
            port=port,
            api_version=api_version,
        ).get("bootstrap")

        return hsm

<<<<<<< HEAD
    async def _resolve_project(self, test_project: bool) -> None:
        """
        NOTE: CURRENTLY A STUB
        This method is a utility method of the class __init__
        method that resolves the project(s) accessible for this
        "token-as-proxy-for-org/user"

        Implements a "test mode" that will create a project

        Parameters:
        -----------
        test_project: bool
            If true, the class creation will create a new project and
            store its GUID in the PROJECT_GUID_TEMPORARY variable
        """

        if test_project:
            self.PROJECT_GUID_TEMPORARY = (await self.http_client.post(
                "project",
                {
                    "name": "poc-train-simple-model",
                    "bucket_name": "ubiops-qognitive-default"
                }
            ))["guid"]
        self.project = await self.http_client.get("bootstrap")

=======
>>>>>>> 15d810a7
    async def _preload(self, ep: str, guid: str) -> dict:
        """
        Utility function

        Parameters:
        -----------
        ep: str
            endpoint name (ex: dataset)
        guid: str
            endpoint name (ex: dataset)

        Returns:
        --------
        dict response from api call
        """
        return await self.http_client.get(f"{ep}/{guid}")

    async def _training_parameters(self, params: TrainingParameters) -> None:
        """
        Upload training parameters

        Parameters:
        -----------
        params: TrainingParameters
            Valid TypedDict of the training parameters
        """
        self.training_parameters = await self.http_client.post(
            "training_parameters",
            {
                "project_guid": self.project["guid"],
                "model": self.model.value,
                "parameters": {
                    "model": self.model.params
                } | params
            }
        )

    async def data(self, data: pd.DataFrame) -> AsyncQcogClient:
        """For a fresh "to train" model and properly initialized model
        upload a pandas DataFrame dataset.

        Parameters:
        -----------
        data: pd.DataFrame:
            the dataset as a DataFrame
        upload: bool:
            if true post the dataset

        Returns:
        --------
        AsyncQcogClient: itself
        """
        data_payload = Dataset(
            format="dataframe",
            source="client",
            data=encode_base64(data),
            project_guid=self.project["guid"],
        )
        valid_data: dict = {k: v for k, v in data_payload.items()}  # type cast
        self.dataset = await self.http_client.post("dataset", valid_data)
        return self

    async def preloaded_data(self, guid: str) -> AsyncQcogClient:
        """Retrieve a dataset that was previously uploaded from guid.

        Parameters:
        -----------
        guid: str:
            guid of a previously uploaded dataset

        Returns:
        --------
        AsyncQcogClient itself
        """
        self.dataset = await self._preload("dataset", guid)
        return self

    async def preloaded_training_parameters(
        self, guid: str,
        rebuild: bool = False
    ) -> AsyncQcogClient:
        """
        Retrieve preexisting training parameters payload.

        Parameters:
        -----------
        guid: str
            model guid
        rebuild: bool
            if True, will initialize the class "model"
            (ex: pauli or ensemble) from the payload

        Returns:
        --------
        AsyncQcogClient itself
        """
        self.training_parameters = await self._preload(
            "training_parameters",
            guid,
        )
        return self

    async def preloaded_model(self, guid: str) -> AsyncQcogClient:
        self.trained_model = await self._preload("model", guid)

        self.version = self.trained_model["qcog_version"]

        await asyncio.gather(
            self._preload("project", self.trained_model["project_guid"]),
            self.preloaded_training_parameters(
                self.trained_model["training_parameters_guid"]
            )
        )

        model_params = {
            k.replace(
                "_kwargs", ""
            ): v for k, v in self.training_parameters[
                "parameters"
            ][
                "model"
            ].items()
            if k != "model"
        }

        self.model = MODEL_MAP[
            self.training_parameters["model"]
        ](**model_params)
        return self

    async def train(
        self,
        batch_size: int,
        num_passes: int,
        weight_optimization: NotRequiredWeightParams,
        get_states_extra: NotRequiredStateParams,
    ) -> AsyncQcogClient:
        """
        For a fresh "to train" model properly configured and initialized
        trigger a training request.

        Parameters:
        -----------
        params: TrainingParameters

        Returns:
        --------
        AsyncQcogClient: itself
        """

        params: TrainingParameters = TrainingParameters(
            batch_size=batch_size,
            num_passes=num_passes,
            weight_optimization_kwargs=weight_optimization,
            state_kwargs=get_states_extra,
        )

        await self._training_parameters(params)

        self.trained_model = await self.http_client.post(
            "model",
            {
                "training_parameters_guid": self.training_parameters["guid"],
                "dataset_guid": self.dataset["guid"],
                "project_guid": self.project["guid"],
                "qcog_version": self.version,
            },
        )

        return self

    async def status(self) -> str:
        self.status_resp: dict = await self.http_client.get(
            f"model/{self.trained_model['guid']}"
        )

        self.last_status: str = self.status_resp["status"]
        return self.last_status

    async def wait_for_training(self, poll_time: int = 60) -> AsyncQcogClient:
        """
        Wait for training to complete.

        the function is blocking

        Parameters:
        -----------
        poll_time: int:
            status checks intervals in seconds

        Returns:
        --------
        AsyncQcogClient: itself

        """
        while (await self.status()) in WAITING_STATUS:
            if self.last_status in SUCCESS_STATUS:
                break
            await asyncio.sleep(poll_time)

        if self.last_status not in SUCCESS_STATUS:
            # something went wrong
            raise RuntimeError(
                f"something went wrong {json.dumps(self.status_resp, indent=4)}"  # noqa: 503
            )

        return self

    async def inference(
        self,
        data: pd.DataFrame,
        parameters: InferenceParameters,
    ) -> pd.DataFrame:
        """
        From a trained model query an inference.

        Parameters:
        -----------
        data: pd.DataFrame:
            the dataset as a DataFrame
        parameters: dict:
            inference parameters

        Returns:
        --------
        pd.DataFrame: the predictions

        """
        self.inference_result: dict = await self.http_client.post(
            f"model/{self.trained_model['guid']}/inference",
            {
                "data": encode_base64(data),
                "parameters": parameters,
            },
        )

        return base642dataframe(
            self.inference_result["response"]["data"],
        )<|MERGE_RESOLUTION|>--- conflicted
+++ resolved
@@ -269,35 +269,6 @@
 
         return hsm
 
-<<<<<<< HEAD
-    def _resolve_project(self, test_project: bool) -> None:
-        """
-        NOTE: CURRENTLY A STUB
-        This method is a utility method of the class __init__
-        method that resolves the project(s) accessible for this
-        "token-as-proxy-for-org/user"
-
-        Implements a "test mode" that will create a project
-
-        Parameters:
-        -----------
-        test_project: bool
-            If true, the class creation will create a new project and
-            store its GUID in the PROJECT_GUID_TEMPORARY variable
-        """
-
-        if test_project:
-            self.PROJECT_GUID_TEMPORARY = self.http_client.post(
-                "project",
-                {
-                    "name": "poc-train-simple-model",
-                    "bucket_name": "ubiops-qognitive-default"
-                }
-            )["guid"]
-        self.project = self.http_client.get("bootstrap")
-
-=======
->>>>>>> 15d810a7
     def _preload(self, ep: str, guid: str) -> dict:
         """
         Utility function
@@ -616,35 +587,6 @@
 
         return hsm
 
-<<<<<<< HEAD
-    async def _resolve_project(self, test_project: bool) -> None:
-        """
-        NOTE: CURRENTLY A STUB
-        This method is a utility method of the class __init__
-        method that resolves the project(s) accessible for this
-        "token-as-proxy-for-org/user"
-
-        Implements a "test mode" that will create a project
-
-        Parameters:
-        -----------
-        test_project: bool
-            If true, the class creation will create a new project and
-            store its GUID in the PROJECT_GUID_TEMPORARY variable
-        """
-
-        if test_project:
-            self.PROJECT_GUID_TEMPORARY = (await self.http_client.post(
-                "project",
-                {
-                    "name": "poc-train-simple-model",
-                    "bucket_name": "ubiops-qognitive-default"
-                }
-            ))["guid"]
-        self.project = await self.http_client.get("bootstrap")
-
-=======
->>>>>>> 15d810a7
     async def _preload(self, ep: str, guid: str) -> dict:
         """
         Utility function
