--- conflicted
+++ resolved
@@ -16,6 +16,7 @@
 )
 from qcog_python_client.qcog._status import SUCCESS_STATUS, WAITING_STATUS
 from qcog_python_client.qcog._version import DEFAULT_QCOG_VERSION, numeric_version
+from qcog_python_client.qcog.pytorch.agent import PyTorchAgent
 from qcog_python_client.schema import (
     InferenceParameters,
     TrainingParameters,
@@ -217,7 +218,6 @@
         )
         return self
 
-<<<<<<< HEAD
     async def pytorch(
         self,
         model_name: str,
@@ -246,8 +246,6 @@
 
         return self
 
-=======
->>>>>>> da86c7be
     async def _data(self, data: pd.DataFrame) -> BaseQcogClient:
         """Upload Data."""
         # Delegating the upload function to the data client
