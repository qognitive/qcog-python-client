AWS_ACCOUNT_ID ?= 885886606610
AWS_REGION ?= us-east-2

.PHONY: build
build:  schema-build
	python -m pip cache purge
	python -m pip install --upgrade pip
	python -m pip install ".[dev]"
	python -m build .

.PHONY: clean
clean:
	rm -rf build dist

docs-build: schema-build
	cd docs && \
	python -m sphinx -T -W --keep-going -b html -d _build/doctrees -D language=en . ./html

lint-check:
	ruff check . && \
	mypy ./qcog_python_client

lint-fix:
	ruff check --fix .

lint-write:
	ruff format .

schema-build:
	python schema.py

test-unit:
<<<<<<< HEAD
	export PYTHONPATH=.
	pytest -v --cov=qcog_python_client tests/unit

test-integration:
	export PYTHONPATH=. && \
	export AWS_ACCESS_KEY_ID=${AWS_ACCESS_KEY_ID} && \
	export AWS_SECRET_ACCESS_KEY=${AWS_SECRET_ACCESS_KEY} && \
	export AWS_SESSION_TOKEN=${AWS_SESSION_TOKEN} && \
	aws ecr get-login-password --region ${AWS_REGION} | docker login --username AWS --password-stdin ${AWS_ACCOUNT_ID}.dkr.ecr.${AWS_REGION}.amazonaws.com && \
	pytest -v --cov=qcog_python_client tests/integration
=======
	pytest -v tests/unit
>>>>>>> 0cd90b6d
<|MERGE_RESOLUTION|>--- conflicted
+++ resolved
@@ -30,7 +30,6 @@
 	python schema.py
 
 test-unit:
-<<<<<<< HEAD
 	export PYTHONPATH=.
 	pytest -v --cov=qcog_python_client tests/unit
 
@@ -41,6 +40,4 @@
 	export AWS_SESSION_TOKEN=${AWS_SESSION_TOKEN} && \
 	aws ecr get-login-password --region ${AWS_REGION} | docker login --username AWS --password-stdin ${AWS_ACCOUNT_ID}.dkr.ecr.${AWS_REGION}.amazonaws.com && \
 	pytest -v --cov=qcog_python_client tests/integration
-=======
 	pytest -v tests/unit
->>>>>>> 0cd90b6d
